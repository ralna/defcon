"""
A module that implements the I/O backend for deflated continuation.

FIXME: I've tried to write this in a modular way so that it is possible to
implement more efficient/scalable backends at a later time.
"""

import backend
if backend.__name__ == "dolfin":
    from backend import HDF5File, Function
elif backend.__name__ == "firedrake":
    from backend import Function
    from firedrake.petsc import PETSc
    from pyop2.mpi import COMM_WORLD, dup_comm, free_comm
    from firedrake import hdf5interface as h5i
    import numpy as np
    import os.path

    FILE_READ = PETSc.Viewer.Mode.READ
    FILE_WRITE = PETSc.Viewer.Mode.WRITE
    FILE_UPDATE = PETSc.Viewer.Mode.APPEND

    class HDF5File(object):

        """An object to mimic the DOLFIN HDF5File class.

        This checkpoint object is capable of writing :class:`~.Function`\s
        to disk in parallel (using HDF5) and reloading them on the same
        number of processes and a :func:`~.Mesh` constructed identically.

        :arg basename: the base name of the checkpoint file.
        :arg single_file: Should the checkpoint object use only a single
             on-disk file (irrespective of the number of stored
             timesteps)?  See :meth:`~.DumbCheckpoint.new_file` for more
             details.
        :arg mode: the access mode (one of :data:`~.FILE_READ`,
             :data:`~.FILE_CREATE`, or :data:`~.FILE_UPDATE`)
        :arg comm: (optional) communicator the writes should be collective
             over.

        This object can be used in a context manager (in which case it
        closes the file when the scope is exited).

        .. note::

           This object contains both a PETSc ``Viewer``, used for storing
           and loading :class:`~.Function` data, and an :class:`h5py:File`
           opened on the same file handle.  *DO NOT* call
           :meth:`h5py:File.close` on the latter, this will cause
           breakages.

        """
        def __init__(self, comm, filename, mode):
            self.comm = dup_comm(comm or COMM_WORLD)

            if mode == 'r':
                self.mode = FILE_READ
            elif mode == 'w':
                self.mode = FILE_WRITE
            elif mode == 'a':
                self.mode = FILE_UPDATE

            self._single = True
            self._made_file = False
            self._filename = filename
            self._fidx = 0
            self.new_file()

            print "Opened filename %s with mode %s." % (filename, mode)

        def new_file(self):
            """Open a new on-disk file for writing checkpoint data.

            :arg name: An optional name to use for the file, an extension
                 of ``.h5`` is automatically appended.

            If ``name`` is not provided, a filename is generated from the
            ``basename`` used when creating the :class:`~.DumbCheckpoint`
            object.  If ``single_file`` is ``True``, then we write to
            ``BASENAME.h5`` otherwise, each time
            :meth:`~.DumbCheckpoint.new_file` is called, we create a new
            file with an increasing index.  In this case the files created
            are::

                BASENAME_0.h5
                BASENAME_1.h5
                ...
                BASENAME_n.h5

            with the index incremented on each invocation of
            :meth:`~.DumbCheckpoint.new_file` (whenever the custom name is
            not provided).
            """
            self.close()
            name = self._filename

            import os
            exists = os.path.exists(name)
            if self.mode == FILE_READ and not exists:
                raise IOError("File '%s' does not exist, cannot be opened for reading" % name)
            mode = self.mode
            if mode == FILE_UPDATE and not exists:
                mode = FILE_CREATE
            self._vwr = PETSc.ViewerHDF5().create(name, mode=mode,
                                                  comm=self.comm)
            if self.mode == FILE_READ:
                nprocs = self.attributes('/')['nprocs']
                if nprocs != self.comm.size:
                    raise ValueError("Process mismatch: written on %d, have %d" %
                                     (nprocs, self.comm.size))
            else:
                self.attributes('/')['nprocs'] = self.comm.size

        @property
        def vwr(self):
            """The PETSc Viewer used to store and load function data."""
            if hasattr(self, '_vwr'):
                return self._vwr
            self.new_file()
            return self._vwr

        @property
        def h5file(self):
            """An h5py File object pointing at the open file handle."""
            if hasattr(self, '_h5file'):
                return self._h5file
            self._h5file = h5i.get_h5py_file(self.vwr)
            return self._h5file

        def close(self):
            """Close the checkpoint file (flushing any pending writes)"""
            if hasattr(self, "_vwr"):
                self._vwr.destroy()
                del self._vwr
            if hasattr(self, "_h5file"):
                self._h5file.flush()
                del self._h5file

        def flush(self):
            """Flush any pending writes."""
            self._h5file.flush()

        def write(self, function, path):
            """Store a function in the checkpoint file.

            :arg function: The function to store.
            :arg path: the path to store the function under.
            """
            if self.mode is FILE_READ:
                raise IOError("Cannot store to checkpoint opened with mode 'FILE_READ'")
            if not isinstance(function, backend.Function):
                raise ValueError("Can only store functions")
            group = os.path.dirname(path)
            name  = os.path.basename(path)
            with function.dat.vec_ro as v:
                self.vwr.pushGroup(group)
                oname = v.getName()
                v.setName(name)
                v.view(self.vwr)
                v.setName(oname)
                self.vwr.popGroup()

        def read(self, function, path):
            """Store a function from the checkpoint file.

            :arg function: The function to load values into.
            :arg path: the path under which the function is stored.
            """
            if not isinstance(function, backend.Function):
                raise ValueError("Can only load functions")
            group = os.path.dirname(path)
            name  = os.path.basename(path)

            with function.dat.vec as v:
                self.vwr.pushGroup(group)
                oname = v.getName()
                v.setName(name)
                v.load(self.vwr)
                v.setName(oname)
                self.vwr.popGroup()

        def attributes(self, obj):
            return self.h5file[obj].attrs

        def __enter__(self):
            return self

        def __exit__(self, *args):
            self.close()

        def __del__(self):
            self.close()
            if hasattr(self, "comm"):
                free_comm(self.comm)
                del self.comm

from parametertools import parameterstostring

import os
import glob
import time
import numpy as np
from ast import literal_eval

class IO(object):
    """
    Base class for I/O implementations.
    """

    def setup(self, parameters, functionals, function_space):
        self.parameters = parameters
        self.functionals = functionals
        self.function_space = function_space

    def save_solution(self, solution, params, branchid):
        raise NotImplementedError

    def fetch_solutions(self, params, branchids):
        raise NotImplementedError

    def fetch_functionals(self, params, branchids):
        raise NotImplementedError

    def known_branches(self, params):
        raise NotImplementedError

    def known_parameters(self, fixed, branchid):
        raise NotImplementedError

    def max_branch(self):
        raise NotImplementedError

class FileIO(IO):
    """ I/O Module that uses HDF5 files to store the solutions and functionals. 
        We create one HDF5 file for each parameter value, with groups that contain the solutions for each branch.
        The file has the form: f = self.directory/params-(x1=...).hdf5/solution-0, solution-1, ...
        The functionals are stored as attributes for the file, so f.attrs.keys() = [functional-0, functional-1, ...]
    """

    def __init__(self, directory):
        self.directory = directory

        # Create the output directory.
        try: os.mkdir(directory) 
        except OSError: pass

    def dir(self, branchid):
        return self.directory + os.path.sep + "branch-%s.hdf5" % branchid

    def known_params_file(self, branchid, params, mode):
        g = file(self.directory + os.path.sep + "branch-%s.txt" % branchid, mode)
        g.write(str(params)+';')
        g.flush()
        g.close()
        
    def save_solution(self, solution, funcs, params, branchid):
        """ Save a solution to the file branch-branchid.hdf5. """
        # Urgh... we need to check if the file already exists to decide if we use write mode or append mode. HDF5File's 'a' mode fails if the file doesn't exist.
        # This behaviour is different from h5py's 'a' mode, which can create a file if it doesn't exist and modify otherwise.
        if os.path.exists(self.dir(branchid)): mode='a'
        else: mode = 'w'

        with HDF5File(self.function_space.mesh().mpi_comm(), self.dir(branchid), mode) as f:
<<<<<<< HEAD
            f.write(solution, "/" + parameterstostring(self.parameters, params))
=======
            # First save the solution.
            f.write(solution, "/%s" % parameterstostring(self.parameters, params))

            # Now save the functionals.
            s = parameterstostring(self.functionals, funcs)
            f.attributes(parameterstostring(self.parameters, params))["functional"] = s

            # Flush and save the file.
>>>>>>> 1a509c85
            f.flush()

        # Make a note that we've discovered a solution on this branch and for these parameters. 
        if os.path.exists(self.directory + os.path.sep + "branch-%s.txt" % branchid): mode='a'
        else: mode = 'w'

        self.known_params_file(branchid, params, mode)
     
    def fetch_solutions(self, params, branchids):
        """ Fetch solutions for a particular parameter value for each branchid in branchids. """
        solns = []
        for branchid in branchids:
            failcount = 0
            while True:
                try:
                    with HDF5File(self.function_space.mesh().mpi_comm(), self.dir(branchid), 'r') as f:
                        soln = Function(self.function_space)
                        f.read(soln, "/" + parameterstostring(self.parameters, params))
                        f.flush()
                        f.close()
                    solns.append(soln)
                    break
  
                # We failed to open/read the file. Shouldn't happen, but just in case.
                except Exception:
                    print "Loading file %s failed. Sleeping for a second and trying again." % self.dir(branchid)
                    failcount += 1
                    if failcount == 5:
                        print "Argh. Tried 5 times to load file %s. Raising exception." % self.dir(branchid)
                        raise
                    time.sleep(1)
        return solns

    def known_branches(self, params):
        """ Load the branches we know about for this particular parameter value, by opening the file and seeing which groups it has. """
        saved_branch_files = glob.glob(self.directory + os.path.sep + "*.txt")
        branches = []
        for branch_file in saved_branch_files:
            pullData = open(branch_file, 'r').read().split(';')
            if str(params) in pullData: 
                branches.append(int(branch_file.split('-')[-1].split('.')[0]))
        return set(branches)
     
    def fetch_functionals(self, params, branchid):
        """ Gets the functionals back. Output [[all functionals...]]. """
        funcs = []
        with HDF5File(self.function_space.mesh().mpi_comm(), self.dir(branchid), 'r') as f:
            for param in params: 
                newfuncs = [float(line.split('=')[-1]) for line in f.attributes(parameterstostring(self.parameters, param))["functional"].split('@')]
                funcs.append(newfuncs)
        return funcs

    def known_parameters(self, fixed, branchid):
        """ Returns a list of known parameters for a given branch. """
        fixed_indices = []
        fixed_values = []
        for key in fixed:
            fixed_values.append(fixed[key])
            # find the index
            for (i, param) in enumerate(self.parameters):
                if param[1] == key:
                    fixed_indices.append(i)
                    break

        seen = list()

        pullData = open(self.directory + os.path.sep + "branch-%s.txt" % branchid, 'r').read().split(';')[0:-1]
        saved_params = [tuple([float(param) for param in literal_eval(params)]) for params in pullData]
        
        for param in saved_params:
            should_add = True
            for (index, value) in zip(fixed_indices, fixed_values):
                if param[index] != value:
                    should_add = False
                    break

            if should_add:
                seen.append(param)

        return seen

    def max_branch(self):
        saved_branch_files = glob.glob(self.directory + os.path.sep + "*.hdf5")
        branchids = [int(branch_file.split('-')[-1].split('.')[0]) for branch_file in saved_branch_files]
        return max(branchids)
<|MERGE_RESOLUTION|>--- conflicted
+++ resolved
@@ -252,7 +252,7 @@
         g.write(str(params)+';')
         g.flush()
         g.close()
-        
+
     def save_solution(self, solution, funcs, params, branchid):
         """ Save a solution to the file branch-branchid.hdf5. """
         # Urgh... we need to check if the file already exists to decide if we use write mode or append mode. HDF5File's 'a' mode fails if the file doesn't exist.
@@ -261,18 +261,14 @@
         else: mode = 'w'
 
         with HDF5File(self.function_space.mesh().mpi_comm(), self.dir(branchid), mode) as f:
-<<<<<<< HEAD
+            # First save the solution.
             f.write(solution, "/" + parameterstostring(self.parameters, params))
-=======
-            # First save the solution.
-            f.write(solution, "/%s" % parameterstostring(self.parameters, params))
 
             # Now save the functionals.
             s = parameterstostring(self.functionals, funcs)
             f.attributes(parameterstostring(self.parameters, params))["functional"] = s
 
             # Flush and save the file.
->>>>>>> 1a509c85
             f.flush()
 
         # Make a note that we've discovered a solution on this branch and for these parameters. 
